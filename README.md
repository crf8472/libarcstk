# Toolkit to calculate and verify AccurateRip checksums and ids

[![MIT licensed](https://img.shields.io/badge/license-MIT-blue.svg)](./LICENSE)
[![C++14](https://img.shields.io/badge/C++-14-darkred.svg)](./DESIGN.md)
[![Release](https://img.shields.io/github/v/release/crf8472/libarcstk?display_name=tag&include_prereleases)](https://github.com/crf8472/libarcstk/releases)

<<<<<<< HEAD
**This branch contains an outdated version that is not developed any more**


## Version 0.2.x

This branch hosts version 0.2.x of libarcstk which is deprecated. This branch
should not be used for new projects. If your project require version 0.2.x
consider the upgrade to the main branch.
=======
**This branch contains version 0.2 which is not developed any more**


## Version 0.2

This version branch is outdated and will not see any development any more.
The last release with this API was 0.2.1-alpha.2. You will find the API
documentation for this version [here][1].
>>>>>>> 7f015288



## What libarcstk does

Libarcstk supports the following tasks:

- Compute the AccurateRip checksums of a sequence of decoded samples
- Verify local AccurateRip checksums against their reference values provided by
  AccurateRip
- Calculate the AccurateRip ID of a CD image from TOC information
- Parse the response from AccurateRip database to plain text

Libarcstk provides:

- An API for working with AccurateRip checksums and ids
- Builds on Linux (and presumably/untested on *BSD)
- Reasonably fast

Although AccurateRip checksums are often referred to as "CRCs", they are not
CRCs in a mathematical sense. Therefore, we call them just "AccurateRip
Checksums" or "ARCS"s for short.



## What libarcstk does not

- Libarcstk does not rip CDs
- Libarcstk does not offer to read or decode any audio data. You have to
  provide the samples on your own. (Note that there is [libarcsdec][2] that
  can possibly do that for you.)
- Libarcstk offers no network facilities and is not supposed to do so. The
  actual HTTP request for fetching the reference values from AccurateRip is
  better performed by the HTTP client of your choice.



## How to Build

Build and install to just use the libarcstk API:

	$ cd libarcstk       # your libarcstk root directory where README.md resides
	$ mkdir build && cd build
	$ cmake ..           # defaults to 'Release' build
	$ cmake --build .
	$ sudo make install  # installs to /usr/local

See a [detailed HowTo](BUILD.md) explaining different build scenarios and all
build switches.



## How to Use

- Each supported usecase is illustrated by a corresponding [example
  application](./examples/) in the ``examples/`` folder.
- [Build the API
  documentation](BUILD.md#user-content-building-the-api-documentation) and view
  it in a browser or [read it online][1].
- For local ARCS calculation, also check whether [libarcsdec][2] is useful. Its
  target is to read virtually any lossless audio format by a uniform API that is
  really simple to use.



## Current Limitations

- No production release yet - will be 1.0.0.
- API is not considered stable before 1.0.0 (may change any time in any way
  while major release number is 0).
- Supports only little endian plattforms. Release-build on big endian plattforms
  is therefore ruled out by cmake.
- Never built, installed or tested on Windows or Mac OS X, but it is intended to
  support these platforms in the future.



## Bugs

- Checksumming CD images containing data tracks is untested and broken.

[1]: https://crf8472.github.io/libarcstk/0.2.1/
[2]: https://github.com/crf8472/libarcsdec/<|MERGE_RESOLUTION|>--- conflicted
+++ resolved
@@ -4,25 +4,19 @@
 [![C++14](https://img.shields.io/badge/C++-14-darkred.svg)](./DESIGN.md)
 [![Release](https://img.shields.io/github/v/release/crf8472/libarcstk?display_name=tag&include_prereleases)](https://github.com/crf8472/libarcstk/releases)
 
-<<<<<<< HEAD
-**This branch contains an outdated version that is not developed any more**
+**This branch contains an outdated version that is not developed any more!**
 
 
 ## Version 0.2.x
 
-This branch hosts version 0.2.x of libarcstk which is deprecated. This branch
-should not be used for new projects. If your project require version 0.2.x
-consider the upgrade to the main branch.
-=======
-**This branch contains version 0.2 which is not developed any more**
+This branch hosts version 0.2.x of libarcstk which is outdated and will not see
+any development anymore.
 
+The latest release with this API was 0.2.1-alpha.2. You will find the API
+documentation for this version [here][1].
 
-## Version 0.2
-
-This version branch is outdated and will not see any development any more.
-The last release with this API was 0.2.1-alpha.2. You will find the API
-documentation for this version [here][1].
->>>>>>> 7f015288
+This branch should not be used for new projects. If your project requires
+version 0.2.x consider upgrading to the latest release of libarcstk.
 
 
 
